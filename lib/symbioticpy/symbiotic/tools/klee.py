"""
BenchExec is a framework for reliable benchmarking.
This file is part of BenchExec.

Copyright (C) 2007-2015  Dirk Beyer
All rights reserved.

Licensed under the Apache License, Version 2.0 (the "License");
you may not use this file except in compliance with the License.
You may obtain a copy of the License at

    http://www.apache.org/licenses/LICENSE-2.0

Unless required by applicable law or agreed to in writing, software
distributed under the License is distributed on an "AS IS" BASIS,
WITHOUT WARRANTIES OR CONDITIONS OF ANY KIND, either express or implied.
See the License for the specific language governing permissions and
limitations under the License.
"""

import re

try:
    import benchexec.util as util
    import benchexec.result as result
except ImportError:
    # fall-back solution (at least for now)
    import symbiotic.benchexec.util as util
    import symbiotic.benchexec.result as result

from . kleebase import SymbioticTool as KleeBase

class SymbioticTool(KleeBase):
    """
    Symbiotic tool info object
    """

    def __init__(self, opts):
        KleeBase.__init__(self, opts)

        # define and compile regular expressions for parsing klee's output
        self._patterns = [
            ('ASSERTIONFAILED', re.compile('.*ASSERTION FAIL:.*')),
            ('ASSERTIONFAILED2', re.compile('.Assertion .* failed.*')),
            ('ESTPTIMEOUT', re.compile('.*query timed out (resolve).*')),
            ('EKLEETIMEOUT', re.compile('.*HaltTimer invoked.*')),
            ('EEXTENCALL', re.compile('.*failed external call.*')),
            ('ELOADSYM', re.compile('.*ERROR: unable to load symbol.*')),
            ('EINVALINST', re.compile('.*LLVM ERROR: Code generator does not support.*')),
            ('EINITVALS', re.compile('.*unable to compute initial values.*')),
            ('ESYMSOL', re.compile('.*unable to get symbolic solution.*')),
            ('ESILENTLYCONCRETIZED', re.compile('.*silently concretizing.*')),
            ('EEXTRAARGS', re.compile('.*calling .* with extra arguments.*')),
            #('EABORT' , re.compile('.*abort failure.*')),
            ('EMALLOC', re.compile('.*found huge malloc, returning 0.*')),
            ('ESKIPFORK', re.compile('.*skipping fork.*')),
            ('EKILLSTATE', re.compile('.*killing.*states \(over memory cap\).*')),
            ('EMEMERROR', re.compile('.*memory error: out of bound pointer.*')),
            ('EMAKESYMBOLIC', re.compile(
                '.*memory error: invalid pointer: make_symbolic.*')),
            ('EVECTORUNSUP', re.compile('.*XXX vector instructions unhandled.*')),
            ('EFREE', re.compile('.*memory error: invalid pointer: free.*')),
            ('EMEMALLOC', re.compile('.*KLEE: WARNING: Allocating memory failed.*')),
            ('EMEMLEAK', re.compile('.*memory error: memory leak detected.*')),
            ('EFREEALLOCA', re.compile('.*ERROR:.*free of alloca.*')),
            ('ERESOLV', re.compile('.*ERROR:.*Could not resolve.*'))
        ]

    def instrumentation_options(self):
        """
        Returns a triple (c, l, x) where c is the configuration
        file for instrumentation (or None if no instrumentation
        should be performed), l is the
        file with definitions of the instrumented functions
        and x is True if the definitions should be linked after
        instrumentation (and False otherwise)
        """

        if self._options.property.memsafety():
            # default config file is 'config.json'
            return ('config-marker.json', 'marker.c', False)

        if self._options.property.signedoverflow():
            # default config file is 'config.json'
            return (self._options.overflow_config_file, 'overflows.c', True)

        if self._options.property.termination():
            return ('config.json', 'termination.c', True)

        if self._options.property.memcleanup():
            return ('config-memcleanup.json', 'memsafety.c', True)

        return (None, None, None)

    def slicer_options(self):
        """
        Returns tuple (c, opts) where c is the slicing
        criterion and opts is a list of options
        """

        if self._options.property.memsafety():
            # default config file is 'config.json'
            # slice with respect to the memory handling operations
            return ('__INSTR_mark_pointer,__INSTR_mark_free,__INSTR_mark_allocation',
                    ['-criteria-are-next-instr'])

        return (self._options.slicing_criterion,[])

    def passes_after_instrumentation(self):
        if self._options.property.memsafety():
<<<<<<< HEAD
            # replace llvm.lifetime.start/end with __VERIFIER_scope_enter/leave
            # so that optimizations will not mess the code up
            passes = ['-replace-lifetime-markers']
=======
            # make all store/load insts that are marked by instrumentation
            # volatile, so that we can run optimizations later on them
            passes = ['-replace-lifetime-markers', '-mark-volatile']
>>>>>>> 14ed94c1
            # also replace all mallocs with our functions so that optimizations
            # do not remove them
            if self._options.malloc_never_fails:
                passes += ['-instrument-alloc-nf']
            else:
                passes += ['-instrument-alloc']

            # make all store/load insts that are marked by instrumentation
            # volatile, so that we can run optimizations later on them
            # NOTE: we want this pass as the last one
            passes.append('-mark-volatile')
            return passes

    def actions_after_compilation(self, symbiotic):
        if symbiotic.options.property.signedoverflow() and \
           not symbiotic.options.overflow_with_clang:
            symbiotic.link_undefined()


    def cmdline(self, executable, options, tasks, propertyfile=None, rlimits={}):
        """
        Compose the command line to execute from the name of the executable
        """

        cmd = [executable, '-write-paths',
               '-dump-states-on-halt=0', '-silent-klee-assume=1',
               '-output-stats=0', '-disable-opt', '-only-output-states-covering-new=1',
               '-max-time={0}'.format(self._options.timeout),
               '-external-calls=none']
        if self._options.property.memsafety():
            cmd.append('-check-leaks')
            cmd.append('-exit-on-error-type=Ptr')
            cmd.append('-exit-on-error-type=Leak')
            cmd.append('-exit-on-error-type=ReadOnly')
            cmd.append('-exit-on-error-type=Free')
            cmd.append('-exit-on-error-type=BadVectorAccess')
        else:
            cmd.append('-exit-on-error-type=Assert')

        return cmd + options + tasks

    def _parse_klee_output_line(self, line):
        for (key, pattern) in self._patterns:
            if pattern.match(line):
                # return True so that we know we should terminate
                if key.startswith('ASSERTIONFAILED'):
                    if self._options.property.signedoverflow():
                        return result.RESULT_FALSE_OVERFLOW
                    elif self._options.property.termination():
                        return result.RESULT_FALSE_TERMINATION
                    if self._options.property.memcleanup():
                        return result.RESULT_FALSE_MEMCLEANUP
                    else:
                        return result.RESULT_FALSE_REACH
                elif key == 'EFREE' or key == 'EFREEALLOCA':
                        return result.RESULT_FALSE_FREE
                elif key == 'EMEMERROR':
                        return result.RESULT_FALSE_DEREF
                elif key == 'EMEMLEAK':
                        return result.RESULT_FALSE_MEMTRACK
                return key

        return None

    def determine_result(self, returncode, returnsignal, output, isTimeout):
        if isTimeout:
            return 'timeout'

        if output is None:
            return 'ERROR (no output)'

        found = []
        for line in output:
            fnd = self._parse_klee_output_line(line.decode('ascii'))
            if fnd:
                found.append(fnd)

        if not found:
            if returncode != 0:
                return result.RESULT_ERROR
            else:
                # we haven't found anything
                return result.RESULT_TRUE_PROP
        elif len(found) == 1:
            return found[0]
        else:
            if 'EINITVALS' not in found: # EINITVALS would break the validity of the found error
                for f in found:
                    # we found error that we sought for?
                    if f == result.RESULT_FALSE_REACH and self._options.property.assertions():
                        return f
                    elif f == result.RESULT_FALSE_OVERFLOW and self._options.property.signedoverflow():
                        return f
                    elif f in [result.RESULT_FALSE_FREE, result.RESULT_FALSE_DEREF, result.RESULT_FALSE_MEMTRACK]\
                        and self._options.property.memsafety():
                        return f
                    elif f == result.RESULT_FALSE_MEMCLEANUP and self._options.property.memcleanup():
                        return f

            return "{0}({1})".format(result.RESULT_UNKNOWN, " ".join(found))

        return result.RESULT_ERROR<|MERGE_RESOLUTION|>--- conflicted
+++ resolved
@@ -108,15 +108,9 @@
 
     def passes_after_instrumentation(self):
         if self._options.property.memsafety():
-<<<<<<< HEAD
             # replace llvm.lifetime.start/end with __VERIFIER_scope_enter/leave
             # so that optimizations will not mess the code up
             passes = ['-replace-lifetime-markers']
-=======
-            # make all store/load insts that are marked by instrumentation
-            # volatile, so that we can run optimizations later on them
-            passes = ['-replace-lifetime-markers', '-mark-volatile']
->>>>>>> 14ed94c1
             # also replace all mallocs with our functions so that optimizations
             # do not remove them
             if self._options.malloc_never_fails:
@@ -126,7 +120,6 @@
 
             # make all store/load insts that are marked by instrumentation
             # volatile, so that we can run optimizations later on them
-            # NOTE: we want this pass as the last one
             passes.append('-mark-volatile')
             return passes
 
